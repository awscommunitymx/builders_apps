--- conflicted
+++ resolved
@@ -5,13 +5,10 @@
     "cdk_test": "bin/cdk_test.js"
   },
   "scripts": {
-<<<<<<< HEAD
-    "test": "vitest run",
-=======
     "test": "jest",
+    "test:vitest": "vitest run",
     "test:e2e": "npx playwright test",
     "test:e2e:install": "npx playwright install --with-deps",
->>>>>>> d45fe5fc
     "cdk": "cdk",
     "format": "prettier --write .",
     "format:check": "prettier --check .",
@@ -31,11 +28,8 @@
     "@graphql-codegen/typescript-operations": "^4.5.1",
     "@graphql-codegen/typescript-react-apollo": "^4.3.2",
     "@graphql-codegen/typescript-resolvers": "^4.4.4",
-<<<<<<< HEAD
-=======
     "@playwright/test": "^1.52.0",
     "@types/jest": "^29.5.14",
->>>>>>> d45fe5fc
     "@types/node": "22.7.9",
     "@typescript-eslint/eslint-plugin": "^8.26.0",
     "@typescript-eslint/parser": "^8.26.0",
@@ -46,13 +40,10 @@
     "husky": "^9.1.7",
     "prettier": "^3.5.3",
     "ts-node": "^10.9.2",
-<<<<<<< HEAD
     "typescript": "~5.6.3",
     "vite": "^6.2.6",
-    "vitest": "^3.1.1"
-=======
+    "vitest": "^3.1.1",
     "typescript": "~5.6.3"
->>>>>>> d45fe5fc
   },
   "dependencies": {
     "aws-cdk-lib": "^2.189.1",
