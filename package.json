{
  "name": "cdk_test",
  "version": "0.1.0",
  "bin": {
    "cdk_test": "bin/cdk_test.js"
  },
  "scripts": {
    "test": "jest",
    "cdk": "cdk",
    "format": "prettier --write .",
    "lint": "eslint . --ext .ts",
    "prepare": "husky",
    "frontend:build": "npm run build --workspace=frontend",
    "frontend:dev": "npm run dev --workspace=frontend",
    "populate-dynamodb": "ts-node scripts/populate-dynamodb.ts",
    "deploy": "bash scripts/deploy.sh",
    "deploy:with-frontend": "bash scripts/deploy.sh --deploy-frontend",
    "deploy:destroy": "bash scripts/deploy.sh --destroy",
    "deploy:help": "bash scripts/deploy.sh --help"
  },
  "devDependencies": {
    "@graphql-codegen/cli": "^5.0.5",
    "@graphql-codegen/typescript": "^4.1.5",
    "@graphql-codegen/typescript-operations": "^4.5.1",
    "@graphql-codegen/typescript-react-apollo": "^4.3.2",
    "@graphql-codegen/typescript-resolvers": "^4.4.4",
    "@types/jest": "^29.5.14",
    "@types/node": "22.7.9",
    "@typescript-eslint/eslint-plugin": "^8.26.0",
    "@typescript-eslint/parser": "^8.26.0",
    "aws-cdk": "2.1003.0",
    "eslint": "^9.22.0",
    "graphql": "^16.10.0",
    "husky": "^9.1.7",
    "jest": "^29.7.0",
    "prettier": "^3.5.3",
    "ts-jest": "^29.2.5",
    "ts-node": "^10.9.2",
    "typescript": "~5.6.3",
    "aws-sdk-client-mock": "^4.1.0"
  },
  "dependencies": {
<<<<<<< HEAD
    "@aws-cdk/aws-cloudfront": "^1.203.0",
    "@aws-cdk/aws-cloudfront-origins": "^1.203.0",
    "@aws-cdk/aws-iam": "^1.203.0",
    "@aws-cdk/aws-s3": "^1.203.0",
    "@aws-cdk/aws-s3-deployment": "^1.203.0",
    "aws-cdk-lib": "^2.186.0",
=======
    "aws-cdk-lib": "^2.184.0",
>>>>>>> 3416a839
    "aws-sdk": "^2.1692.0",
    "constructs": "^10.4.2"
  },
  "workspaces": [
    "lambda/*",
    "generated/ts",
    "generated/react",
    "frontend",
    "utils"
  ]
}<|MERGE_RESOLUTION|>--- conflicted
+++ resolved
@@ -40,16 +40,7 @@
     "aws-sdk-client-mock": "^4.1.0"
   },
   "dependencies": {
-<<<<<<< HEAD
-    "@aws-cdk/aws-cloudfront": "^1.203.0",
-    "@aws-cdk/aws-cloudfront-origins": "^1.203.0",
-    "@aws-cdk/aws-iam": "^1.203.0",
-    "@aws-cdk/aws-s3": "^1.203.0",
-    "@aws-cdk/aws-s3-deployment": "^1.203.0",
-    "aws-cdk-lib": "^2.186.0",
-=======
     "aws-cdk-lib": "^2.184.0",
->>>>>>> 3416a839
     "aws-sdk": "^2.1692.0",
     "constructs": "^10.4.2"
   },
