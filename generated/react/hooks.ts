--- conflicted
+++ resolved
@@ -24,45 +24,6 @@
   sessions: Array<SessionInput>;
 };
 
-export type Mutation = {
-  __typename?: 'Mutation';
-<<<<<<< HEAD
-  updateAgenda?: Maybe<AgendaData>;
-  updateRoomAgenda?: Maybe<RoomAgendaData>;
-=======
-  registerSponsorVisit?: Maybe<SponsorUser>;
->>>>>>> 9630e6e3
-  updateUser?: Maybe<User>;
-  viewProfile?: Maybe<User>;
-};
-
-
-<<<<<<< HEAD
-export type MutationUpdateAgendaArgs = {
-  sessions: AgendaDataInput;
-};
-
-
-export type MutationUpdateRoomAgendaArgs = {
-  location: Scalars['String']['input'];
-  sessions: AgendaDataInput;
-=======
-export type MutationRegisterSponsorVisitArgs = {
-  input: RegisterSponsorVisitInput;
->>>>>>> 9630e6e3
-};
-
-
-export type MutationUpdateUserArgs = {
-  input: UpdateUserInput;
-};
-
-
-export type MutationViewProfileArgs = {
-  id: Scalars['String']['input'];
-  pin: Scalars['String']['input'];
-};
-
 export type ProfileAccess = {
   __typename?: 'ProfileAccess';
   PK: Scalars['String']['output'];
@@ -75,23 +36,10 @@
   getAgenda?: Maybe<AgendaData>;
   getAgendaHash: Scalars['String']['output'];
   getMyProfile?: Maybe<User>;
-<<<<<<< HEAD
   getRoomAgenda?: Maybe<RoomAgendaData>;
   getRoomAgendaHash: Scalars['String']['output'];
-=======
   getSponsorDashboard: SponsorDashboard;
   getSponsorVisit?: Maybe<SponsorUser>;
-};
-
-
-export type QueryGetSponsorVisitArgs = {
-  short_id: Scalars['ID']['input'];
-};
-
-export type RegisterSponsorVisitInput = {
-  message?: InputMaybe<Scalars['String']['input']>;
-  short_id: Scalars['ID']['input'];
->>>>>>> 9630e6e3
 };
 
 
@@ -102,6 +50,11 @@
 
 export type QueryGetRoomAgendaHashArgs = {
   location: Scalars['String']['input'];
+};
+
+
+export type QueryGetSponsorVisitArgs = {
+  short_id: Scalars['ID']['input'];
 };
 
 export type RoomAgendaData = {
@@ -187,17 +140,6 @@
   socialMedia?: InputMaybe<SocialMediaInput>;
 };
 
-export type Subscription = {
-  __typename?: 'Subscription';
-  onAgendaUpdate?: Maybe<AgendaData>;
-  onRoomAgendaUpdate?: Maybe<RoomAgendaData>;
-};
-
-
-export type SubscriptionOnRoomAgendaUpdateArgs = {
-  location: Scalars['String']['input'];
-};
-
 export type SponsorDashboard = {
   __typename?: 'SponsorDashboard';
   sponsor_name: Scalars['String']['output'];
