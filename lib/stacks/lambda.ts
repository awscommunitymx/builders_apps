--- conflicted
+++ resolved
@@ -20,9 +20,7 @@
 interface LambdaStackProps {
   environmentName: string;
   table: dynamodb.Table;
-<<<<<<< HEAD
   sessionsBucket: s3.Bucket;
-=======
   userPool?: cognito.UserPool;
   baseUrl?: string;
   sesFromAddress?: string;
@@ -30,7 +28,6 @@
   frontendDomain: string;
   labelPrinterQueue: sqs.Queue;
   secondaryQueue: sqs.Queue;
->>>>>>> 39e41675
 }
 
 export class LambdaStack extends Construct {
