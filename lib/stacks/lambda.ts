import * as cdk from 'aws-cdk-lib';
import * as lambda from 'aws-cdk-lib/aws-lambda';
import * as dynamodb from 'aws-cdk-lib/aws-dynamodb';
import * as iam from 'aws-cdk-lib/aws-iam';
import * as kms from 'aws-cdk-lib/aws-kms';
import * as path from 'path';
import * as lambdaUrl from 'aws-cdk-lib/aws-lambda';
import * as cognito from 'aws-cdk-lib/aws-cognito';
import * as ses from 'aws-cdk-lib/aws-ses';
import { Construct } from 'constructs';
import { NodejsFunction } from 'aws-cdk-lib/aws-lambda-nodejs';
import { PythonFunction } from '@aws-cdk/aws-lambda-python-alpha';
import { truncateLambdaName } from '../../utils/lambda';
import * as s3 from 'aws-cdk-lib/aws-s3'

const TWILIO_MESSAGING_SERVICE_SID = 'MGdfbfa02e47fe0e9a0eb32e5a59b48c90';
const TWILIO_CONTENT_SID = 'HX04e190778b8ae34d3bfea52d2aea1d0a';

interface LambdaStackProps {
  environmentName: string;
  table: dynamodb.Table;
<<<<<<< HEAD
  sessionsBucket: s3.Bucket;
=======
  userPool?: cognito.UserPool;
  baseUrl?: string;
  sesFromAddress?: string;
  kmsKey?: kms.Key;
  frontendDomain: string;
>>>>>>> 9630e6e3
}

export class LambdaStack extends Construct {
  public readonly graphQLResolver: NodejsFunction;
  public readonly eventbriteWebhookHandler: NodejsFunction;
  public readonly twilioMessageSender: PythonFunction;
  public readonly shortIdAuthFunction: NodejsFunction;
  // Add session management functions
  public readonly sessionPostFunction: NodejsFunction;
  public readonly sessionDeleteFunction: NodejsFunction;
  public readonly sessionListFunction: NodejsFunction;

  constructor(scope: Construct, id: string, props: LambdaStackProps) {
    super(scope, id);

    // Create the Lambda function for graphql resolver
    this.graphQLResolver = new NodejsFunction(this, 'GraphQLResolver', {
      functionName: truncateLambdaName('GraphQLResolver', props.environmentName),
      runtime: lambda.Runtime.NODEJS_22_X,
      handler: 'handler',
      entry: path.join(__dirname, '../../lambda/graphql-resolver/index.ts'),
      environment: {
        TABLE_NAME: props.table.tableName,
        S3_BUCKET: props.sessionsBucket.bucketName,
        ENVIRONMENT: props.environmentName,
        AWS_NODEJS_CONNECTION_REUSE_ENABLED: '1',
        POWERTOOLS_SERVICE_NAME: 'graphql-resolver',
        POWERTOOLS_METRICS_NAMESPACE: 'Profiles',
        LOG_LEVEL: this.getLogLevel(props.environmentName),
        POWERTOOLS_TRACER_CAPTURE_RESPONSE: 'true',
        POWERTOOLS_TRACER_CAPTURE_ERROR: 'true',
        POWERTOOLS_LOGGER_LOG_EVENT: 'true',
      },
      timeout: cdk.Duration.seconds(30),
      tracing: lambda.Tracing.ACTIVE,
      bundling: {
        externalModules: ['aws-sdk'],
        nodeModules: [
          '@aws-lambda-powertools/tracer',
          '@aws-lambda-powertools/logger',
          '@aws-lambda-powertools/metrics',
          'aws-xray-sdk',
        ],
      },
    });

    // Grant additional permissions for CloudWatch Metrics
    this.graphQLResolver.addToRolePolicy(
      new iam.PolicyStatement({
        effect: iam.Effect.ALLOW,
        actions: ['cloudwatch:PutMetricData'],
        resources: ['*'],
      })
    );

    // Grant the Lambda function access to DynamoDB and S3
    props.table.grantReadWriteData(this.graphQLResolver);
    props.sessionsBucket.grantRead(this.graphQLResolver);

    // Create the Lambda function for eventbriteWebhookHandler
    this.eventbriteWebhookHandler = new NodejsFunction(this, 'EventbriteWebhookHandler', {
      functionName: truncateLambdaName('EventbriteWebhook', props.environmentName),
      runtime: lambda.Runtime.NODEJS_22_X,
      handler: 'handler',
      entry: path.join(__dirname, '../../lambda/eventbrite-webhook/src/handler.ts'),
      environment: {
        TABLE_NAME: props.table.tableName,
        ENVIRONMENT: props.environmentName,
        AWS_NODEJS_CONNECTION_REUSE_ENABLED: '1',
        POWERTOOLS_SERVICE_NAME: 'eventbrite-webhook-service',
        POWERTOOLS_METRICS_NAMESPACE: 'EventbriteWebhook',
        LOG_LEVEL: this.getLogLevel(props.environmentName),
        POWERTOOLS_TRACER_CAPTURE_RESPONSE: 'true',
        POWERTOOLS_TRACER_CAPTURE_ERROR: 'true',
        POWERTOOLS_LOGGER_LOG_EVENT: 'true',
      },
      timeout: cdk.Duration.seconds(30),
      tracing: lambda.Tracing.ACTIVE,
      bundling: {
        externalModules: ['aws-sdk'],
        nodeModules: [
          '@aws-lambda-powertools/tracer',
          '@aws-lambda-powertools/logger',
          '@aws-lambda-powertools/metrics',
          '@aws-sdk/client-secrets-manager',
          '@aws-sdk/client-sqs',
          '@aws-sdk/client-dynamodb',
          '@aws-sdk/lib-dynamodb',
          '@middy/core',
          'axios',
          'crypto',
          'aws-xray-sdk',
        ],
      },
    });

    // Grant additional permissions for CloudWatch Metrics
    this.eventbriteWebhookHandler.addToRolePolicy(
      new iam.PolicyStatement({
        effect: iam.Effect.ALLOW,
        actions: ['cloudwatch:PutMetricData'],
        resources: ['*'],
      })
    );

    // Grant the Lambda function access to DynamoDB
    props.table.grantReadWriteData(this.eventbriteWebhookHandler);

    // Add Function URL

    this.eventbriteWebhookHandler.addFunctionUrl({
      authType: lambdaUrl.FunctionUrlAuthType.NONE,
    });

    // Create the Python Lambda function for Twilio message sender
    this.twilioMessageSender = new PythonFunction(this, 'TwilioMessageSender', {
      functionName: truncateLambdaName('TwilioMessageSender', props.environmentName),
      runtime: lambda.Runtime.PYTHON_3_11,
      handler: 'lambda_handler',
      entry: path.join(__dirname, '../../lambda/twilio-message-sender'),
      environment: {
        S3_BUCKET_NAME: 'qrcodes-cdmx25-us-east-1',
        TWILIO_SECRET_NAME: `twilio-credentials`,
        TWILIO_MESSAGING_SERVICE_SID: TWILIO_MESSAGING_SERVICE_SID,
        TWILIO_CONTENT_SID: TWILIO_CONTENT_SID,
        ENVIRONMENT: props.environmentName,
        WELCOME_MESSAGE_TABLE_NAME: 'welcome_message',
      },
      timeout: cdk.Duration.minutes(5),
      memorySize: 512,
      bundling: {
        assetExcludes: ['.git', '.gitignore', '__pycache__', '*.pyc'],
      },
    });

    // Grant S3 permissions to Twilio Lambda for the existing bucket
    this.twilioMessageSender.addToRolePolicy(
      new iam.PolicyStatement({
        effect: iam.Effect.ALLOW,
        actions: ['s3:GetObject', 's3:PutObject', 's3:DeleteObject'],
        resources: ['arn:aws:s3:::qrcodes-cdmx25-us-east-1/*'],
      })
    );

    // Grant Secrets Manager permissions
    this.twilioMessageSender.addToRolePolicy(
      new iam.PolicyStatement({
        effect: iam.Effect.ALLOW,
        actions: ['secretsmanager:GetSecretValue'],
        resources: [
          `arn:aws:secretsmanager:${cdk.Stack.of(this).region}:${cdk.Stack.of(this).account}:secret:twilio-credentials*`,
        ],
      })
    );

    // Grant DynamoDB permissions for the welcome_message table (managed outside CDK)
    this.twilioMessageSender.addToRolePolicy(
      new iam.PolicyStatement({
        effect: iam.Effect.ALLOW,
        actions: [
          'dynamodb:PutItem',
          'dynamodb:UpdateItem',
          'dynamodb:GetItem',
          'dynamodb:Query',
          'dynamodb:Scan',
        ],
        resources: [
          `arn:aws:dynamodb:${cdk.Stack.of(this).region}:${cdk.Stack.of(this).account}:table/welcome_message`,
          `arn:aws:dynamodb:${cdk.Stack.of(this).region}:${cdk.Stack.of(this).account}:table/welcome_message/*`,
        ],
      })
    );

    // Add Function URL for Twilio Lambda
    this.twilioMessageSender.addFunctionUrl({
      authType: lambdaUrl.FunctionUrlAuthType.NONE,
    });

    // Create the Lambda function for short_id authentication
    this.shortIdAuthFunction = new NodejsFunction(this, 'ShortIdAuthFunction', {
      functionName: truncateLambdaName('ShortIdAuth', props.environmentName),
      runtime: lambda.Runtime.NODEJS_22_X,
      handler: 'handler',
      entry: path.join(__dirname, '../../lambda/magic-link/shortIdAuth.ts'),
      environment: {
        TABLE_NAME: props.table.tableName,
        USER_POOL_ID: props.userPool?.userPoolId || '',
        BASE_URL: props.baseUrl || '',
        SES_FROM_ADDRESS: props.sesFromAddress || '',
        TWILIO_SECRET_NAME: 'twilio-credentials',
        TWILIO_MESSAGING_SERVICE_SID: TWILIO_MESSAGING_SERVICE_SID,
        KMS_KEY_ID: props.kmsKey?.keyId || '',
        ENVIRONMENT: props.environmentName,
        AWS_NODEJS_CONNECTION_REUSE_ENABLED: '1',
        POWERTOOLS_SERVICE_NAME: 'short-id-auth',
        POWERTOOLS_METRICS_NAMESPACE: 'Authentication',
        LOG_LEVEL: this.getLogLevel(props.environmentName),
        POWERTOOLS_TRACER_CAPTURE_RESPONSE: 'true',
        POWERTOOLS_TRACER_CAPTURE_ERROR: 'true',
        POWERTOOLS_LOGGER_LOG_EVENT: 'true',
        FRONTEND_DOMAIN: props.frontendDomain,
      },
      timeout: cdk.Duration.seconds(30),
      tracing: lambda.Tracing.ACTIVE,
      bundling: {
        externalModules: ['aws-sdk'],
        nodeModules: [
          '@aws-lambda-powertools/tracer',
          '@aws-lambda-powertools/logger',
          '@aws-lambda-powertools/metrics',
          'twilio',
        ],
      },
    });

    // Grant additional permissions for CloudWatch Metrics
    this.shortIdAuthFunction.addToRolePolicy(
      new iam.PolicyStatement({
        effect: iam.Effect.ALLOW,
        actions: ['cloudwatch:PutMetricData'],
        resources: ['*'],
      })
    );

    // Grant the Lambda function access to DynamoDB
    props.table.grantReadData(this.shortIdAuthFunction);
    props.table.grantWriteData(this.shortIdAuthFunction);

    // Grant Cognito permissions for updating user attributes
    if (props.userPool) {
      this.shortIdAuthFunction.addToRolePolicy(
        new iam.PolicyStatement({
          effect: iam.Effect.ALLOW,
          actions: ['cognito-idp:AdminUpdateUserAttributes', 'cognito-idp:AdminGetUser'],
          resources: [props.userPool.userPoolArn],
        })
      );
    }

    // Grant SES permissions for sending emails
    this.shortIdAuthFunction.addToRolePolicy(
      new iam.PolicyStatement({
        effect: iam.Effect.ALLOW,
        actions: ['ses:SendEmail', 'ses:SendRawEmail', 'sesv2:SendEmail'],
        resources: ['*'],
      })
    );

    // Grant Secrets Manager permissions for Twilio credentials
    this.shortIdAuthFunction.addToRolePolicy(
      new iam.PolicyStatement({
        effect: iam.Effect.ALLOW,
        actions: ['secretsmanager:GetSecretValue'],
        resources: [`arn:aws:secretsmanager:*:*:secret:twilio-credentials*`],
      })
    );

    // Grant KMS permissions for encryption/decryption
    if (props.kmsKey) {
      props.kmsKey.grantEncryptDecrypt(this.shortIdAuthFunction);
    }

    // Create the Lambda function for session POST
    this.sessionPostFunction = new NodejsFunction(this, 'SessionPostFunction', {
      functionName: truncateLambdaName('SessionPost', props.environmentName),
      runtime: lambda.Runtime.NODEJS_22_X,
      handler: 'handler',
      entry: path.join(__dirname, '../../lambda/session-management/sessionPost.ts'),
      environment: {
        TABLE_NAME: props.table.tableName,
        ENVIRONMENT: props.environmentName,
        AWS_NODEJS_CONNECTION_REUSE_ENABLED: '1',
        POWERTOOLS_SERVICE_NAME: 'session-post',
        POWERTOOLS_METRICS_NAMESPACE: 'SessionManagement',
        LOG_LEVEL: this.getLogLevel(props.environmentName),
        POWERTOOLS_TRACER_CAPTURE_RESPONSE: 'true',
        POWERTOOLS_TRACER_CAPTURE_ERROR: 'true',
        POWERTOOLS_LOGGER_LOG_EVENT: 'true',
      },
      timeout: cdk.Duration.seconds(30),
      tracing: lambda.Tracing.ACTIVE,
      bundling: {
        externalModules: ['aws-sdk'],
        nodeModules: [
          '@aws-lambda-powertools/tracer',
          '@aws-lambda-powertools/logger',
          '@aws-lambda-powertools/metrics',
          'aws-xray-sdk',
        ],
      },
    });

    // Grant additional permissions for CloudWatch Metrics
    this.sessionPostFunction.addToRolePolicy(
      new iam.PolicyStatement({
        effect: iam.Effect.ALLOW,
        actions: ['cloudwatch:PutMetricData'],
        resources: ['*'],
      })
    );

    // Grant the Lambda function access to DynamoDB
    props.table.grantWriteData(this.sessionPostFunction);

    // Create the Lambda function for session DELETE
    this.sessionDeleteFunction = new NodejsFunction(this, 'SessionDeleteFunction', {
      functionName: truncateLambdaName('SessionDelete', props.environmentName),
      runtime: lambda.Runtime.NODEJS_22_X,
      handler: 'handler',
      entry: path.join(__dirname, '../../lambda/session-management/sessionDelete.ts'),
      environment: {
        TABLE_NAME: props.table.tableName,
        ENVIRONMENT: props.environmentName,
        AWS_NODEJS_CONNECTION_REUSE_ENABLED: '1',
        POWERTOOLS_SERVICE_NAME: 'session-delete',
        POWERTOOLS_METRICS_NAMESPACE: 'SessionManagement',
        LOG_LEVEL: this.getLogLevel(props.environmentName),
        POWERTOOLS_TRACER_CAPTURE_RESPONSE: 'true',
        POWERTOOLS_TRACER_CAPTURE_ERROR: 'true',
        POWERTOOLS_LOGGER_LOG_EVENT: 'true',
      },
      timeout: cdk.Duration.seconds(30),
      tracing: lambda.Tracing.ACTIVE,
      bundling: {
        externalModules: ['aws-sdk'],
        nodeModules: [
          '@aws-lambda-powertools/tracer',
          '@aws-lambda-powertools/logger',
          '@aws-lambda-powertools/metrics',
          'aws-xray-sdk',
        ],
      },
    });

    // Grant additional permissions for CloudWatch Metrics
    this.sessionDeleteFunction.addToRolePolicy(
      new iam.PolicyStatement({
        effect: iam.Effect.ALLOW,
        actions: ['cloudwatch:PutMetricData'],
        resources: ['*'],
      })
    );

    // Grant the Lambda function access to DynamoDB
    props.table.grantWriteData(this.sessionDeleteFunction);

    // Create the Lambda function for session LIST (GET)
    this.sessionListFunction = new NodejsFunction(this, 'SessionListFunction', {
      functionName: truncateLambdaName('SessionList', props.environmentName),
      runtime: lambda.Runtime.NODEJS_22_X,
      handler: 'handler',
      entry: path.join(__dirname, '../../lambda/session-management/sessionList.ts'),
      environment: {
        TABLE_NAME: props.table.tableName,
        ENVIRONMENT: props.environmentName,
        AWS_NODEJS_CONNECTION_REUSE_ENABLED: '1',
        POWERTOOLS_SERVICE_NAME: 'session-list',
        POWERTOOLS_METRICS_NAMESPACE: 'SessionManagement',
        LOG_LEVEL: this.getLogLevel(props.environmentName),
        POWERTOOLS_TRACER_CAPTURE_RESPONSE: 'true',
        POWERTOOLS_TRACER_CAPTURE_ERROR: 'true',
        POWERTOOLS_LOGGER_LOG_EVENT: 'true',
      },
      timeout: cdk.Duration.seconds(30),
      tracing: lambda.Tracing.ACTIVE,
      bundling: {
        externalModules: ['aws-sdk'],
        nodeModules: [
          '@aws-lambda-powertools/tracer',
          '@aws-lambda-powertools/logger',
          '@aws-lambda-powertools/metrics',
          'aws-xray-sdk',
        ],
      },
    });

    // Grant additional permissions for CloudWatch Metrics
    this.sessionListFunction.addToRolePolicy(
      new iam.PolicyStatement({
        effect: iam.Effect.ALLOW,
        actions: ['cloudwatch:PutMetricData'],
        resources: ['*'],
      })
    );

    // Grant the Lambda function access to DynamoDB
    props.table.grantReadData(this.sessionListFunction);
  }

  private getLogLevel(environmentName: string): string {
    // Different log levels based on environment
    if (environmentName === 'production') return 'WARN';
    if (environmentName === 'staging') return 'INFO';
    return 'DEBUG'; // Development/PR environments
  }
}<|MERGE_RESOLUTION|>--- conflicted
+++ resolved
@@ -19,15 +19,12 @@
 interface LambdaStackProps {
   environmentName: string;
   table: dynamodb.Table;
-<<<<<<< HEAD
   sessionsBucket: s3.Bucket;
-=======
   userPool?: cognito.UserPool;
   baseUrl?: string;
   sesFromAddress?: string;
   kmsKey?: kms.Key;
   frontendDomain: string;
->>>>>>> 9630e6e3
 }
 
 export class LambdaStack extends Construct {
@@ -35,7 +32,6 @@
   public readonly eventbriteWebhookHandler: NodejsFunction;
   public readonly twilioMessageSender: PythonFunction;
   public readonly shortIdAuthFunction: NodejsFunction;
-  // Add session management functions
   public readonly sessionPostFunction: NodejsFunction;
   public readonly sessionDeleteFunction: NodejsFunction;
   public readonly sessionListFunction: NodejsFunction;
@@ -137,11 +133,9 @@
     props.table.grantReadWriteData(this.eventbriteWebhookHandler);
 
     // Add Function URL
-
     this.eventbriteWebhookHandler.addFunctionUrl({
       authType: lambdaUrl.FunctionUrlAuthType.NONE,
     });
-
     // Create the Python Lambda function for Twilio message sender
     this.twilioMessageSender = new PythonFunction(this, 'TwilioMessageSender', {
       functionName: truncateLambdaName('TwilioMessageSender', props.environmentName),
