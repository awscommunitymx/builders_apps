--- conflicted
+++ resolved
@@ -3,24 +3,18 @@
 import * as dynamodb from 'aws-cdk-lib/aws-dynamodb';
 import { Construct } from 'constructs';
 import { NodejsFunction } from 'aws-cdk-lib/aws-lambda-nodejs';
-<<<<<<< HEAD
 import { IUserPool } from 'aws-cdk-lib/aws-cognito';
-=======
 import * as route53 from 'aws-cdk-lib/aws-route53';
 import * as certificatemanager from 'aws-cdk-lib/aws-certificatemanager';
->>>>>>> 11bb2946
 
 interface ApiStackProps {
   environmentName: string;
   table: dynamodb.Table;
   viewProfileFunction: NodejsFunction;
-<<<<<<< HEAD
   userPool: IUserPool;
-=======
   certificate: certificatemanager.ICertificate;
   hostedZone: route53.IHostedZone;
   domainName: string;
->>>>>>> 11bb2946
 }
 
 export class ApiStack extends Construct {
