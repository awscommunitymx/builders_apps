import * as cdk from 'aws-cdk-lib';
import { Construct } from 'constructs';
import { DatabaseStack } from './stacks/database';
import { ApiStack } from './stacks/api';
import { LambdaStack } from './stacks/lambda';
<<<<<<< HEAD
import { AgendaFetcherStack } from './stacks/agenda-fetcher';
=======
import { AuthApiStack } from './stacks/auth-api';
>>>>>>> 9630e6e3
import * as certificatemanager from 'aws-cdk-lib/aws-certificatemanager';
import * as route53 from 'aws-cdk-lib/aws-route53';
import { CognitoStack } from './stacks/cognito';
import * as rum from 'aws-cdk-lib/aws-rum';
import * as sqs from 'aws-cdk-lib/aws-sqs';
<<<<<<< HEAD
import * as s3 from 'aws-cdk-lib/aws-s3'
=======
import * as kms from 'aws-cdk-lib/aws-kms';
>>>>>>> 9630e6e3
import { UserStepFunctionStack } from './stacks/user-step-function';
import { CheckinQueues } from './stacks/checkin-queues';

export interface AppStackProps extends cdk.StackProps {
  environmentName: string;
  certificateArn: string;
  hostedZoneId: string;
  hostedZoneName: string;
  domainName: string;
  appDomain: string;
  authDomain: string;
  authApiDomain: string;
  webhookDomain: string;
  eventbriteApiKeySecretArn: string;
  algoliaApiKeySecretArn: string;
  algoliaAppIdSecretArn: string;
  frontendDomain: string;
}

export class BackendStack extends cdk.Stack {
  public readonly apiUrl: string;
  public readonly apiKey: string;
  public readonly authApiUrl: string;
  public readonly userPoolId: string;
  public readonly userPoolClientId: string;
  public readonly identityPoolId: string;
  public readonly userCreationQueue: sqs.Queue;
  public readonly mainCheckinQueue: sqs.Queue;
  public readonly secondaryCheckinQueue: sqs.Queue;

  constructor(scope: Construct, id: string, props: AppStackProps) {
    super(scope, id, props);

    const domainCert = certificatemanager.Certificate.fromCertificateArn(
      this,
      'domainCert',
      props.certificateArn
    );

    const hostedZone = route53.HostedZone.fromHostedZoneAttributes(this, 'HostedZone', {
      hostedZoneId: props.hostedZoneId,
      zoneName: props.hostedZoneName,
    });

    const databaseStack = new DatabaseStack(this, 'DatabaseStack', {
      environmentName: props.environmentName,
    });

<<<<<<< HEAD
    const sessionsBucket = new s3.Bucket(this, 'AgendaBucket', {
      bucketName: `${props.environmentName.toLowerCase()}-agenda-json`,
      removalPolicy: cdk.RemovalPolicy.DESTROY,        // for dev/test
      autoDeleteObjects: true,                        // for dev/test
      encryption: s3.BucketEncryption.S3_MANAGED,
    });

    const lambdaStack = new LambdaStack(this, 'LambdaStack', {
      environmentName: props.environmentName,
      table: databaseStack.table,
      sessionsBucket
=======
    // Create KMS key for encryption
    const encryptionKey = new kms.Key(this, 'EncryptionKey', {
      description: `Encryption key for magic link tokens - ${props.environmentName}`,
      enableKeyRotation: true,
>>>>>>> 9630e6e3
    });

    // Create Cognito Stack for authentication first
    const cognitoStack = new CognitoStack(this, 'CognitoStack', {
      environmentName: props.environmentName,
      appDomain: props.appDomain,
      authDomain: props.authDomain,
      certificate: domainCert,
      hostedZone: hostedZone,
      groups: ['Attendees', 'Sponsors', 'CheckInVolunteers'],
      table: databaseStack.table,
      kmsKey: encryptionKey,
    });

    const lambdaStack = new LambdaStack(this, 'LambdaStack', {
      environmentName: props.environmentName,
      table: databaseStack.table,
      userPool: cognitoStack.userPool,
      baseUrl: props.appDomain,
      sesFromAddress: 'noreply@awscommunity.mx',
      kmsKey: encryptionKey,
      frontendDomain: props.frontendDomain,
    });

    const apiStack = new ApiStack(this, 'ApiStack', {
      environmentName: props.environmentName,
      table: databaseStack.table,
      graphQLResolver: lambdaStack.graphQLResolver,
      certificate: domainCert,
      hostedZone: hostedZone,
      domainName: props.domainName,
      userPool: cognitoStack.userPool,
    });

<<<<<<< HEAD
    new AgendaFetcherStack(this, 'AgendaFetcherStack', {
      environmentName: props.environmentName,
      table: databaseStack.table,
      graphqlApi: apiStack.api,
      sessionsBucket
    });

=======
    // Create Authentication API Stack
    const authApiStack = new AuthApiStack(this, 'AuthApiStack', {
      shortIdAuthFunction: lambdaStack.shortIdAuthFunction,
      sessionPostFunction: lambdaStack.sessionPostFunction,
      sessionDeleteFunction: lambdaStack.sessionDeleteFunction,
      sessionListFunction: lambdaStack.sessionListFunction,
      userTable: databaseStack.table,
      userPool: cognitoStack.userPool,
      certificate: domainCert,
      hostedZone: hostedZone,
      domainName: props.authApiDomain,
      frontendDomain: props.frontendDomain,
    });

    this.authApiUrl =
      props.authApiDomain && domainCert && hostedZone
        ? `https://${props.authApiDomain}`
        : authApiStack.api.url;

>>>>>>> 9630e6e3
    // Add permissions for authenticated users to access API operations
    cognitoStack.authenticatedRole.addToPolicy(
      new cdk.aws_iam.PolicyStatement({
        effect: cdk.aws_iam.Effect.ALLOW,
        actions: ['appsync:GraphQL'],
        resources: [`${apiStack.api.arn}/types/Query/*`, `${apiStack.api.arn}/types/Mutation/*`, `${apiStack.api.arn}/types/Subscription/*`],
      })
    );

    const rumApp = new rum.CfnAppMonitor(this, 'RumAppMonitor', {
      name: `profiles-rum-${props.environmentName}`,
      domainList: [props.appDomain, 'localhost'],
      appMonitorConfiguration: {
        allowCookies: true,
        enableXRay: true,
        sessionSampleRate: 1,
        telemetries: ['errors', 'performance', 'http'],
        guestRoleArn: cognitoStack.unauthenticatedRole.roleArn,
        identityPoolId: cognitoStack.identityPool.ref,
      },
    });

    cognitoStack.unauthenticatedRole.addToPolicy(
      new cdk.aws_iam.PolicyStatement({
        effect: cdk.aws_iam.Effect.ALLOW,
        actions: ['rum:PutRumEvents'],
        resources: [
          cdk.Arn.format({
            service: 'rum',
            resource: 'appmonitor',
            resourceName: `${rumApp.name}`,
            region: cdk.Stack.of(this).region,
            account: cdk.Stack.of(this).account,
            partition: cdk.Aws.PARTITION,
          }),
        ],
      })
    );

    this.userCreationQueue = new sqs.Queue(this, 'UserCreationQueue', {
      queueName: `user-creation-queue-${props.environmentName}`,
      visibilityTimeout: cdk.Duration.minutes(30),
      retentionPeriod: cdk.Duration.days(1),
      deadLetterQueue: {
        queue: new sqs.Queue(this, 'UserCreationDLQ', {
          queueName: `user-creation-dlq-${props.environmentName}`,
          visibilityTimeout: cdk.Duration.minutes(30),
          retentionPeriod: cdk.Duration.days(1),
        }),
        maxReceiveCount: 3,
      },
    });

    new UserStepFunctionStack(this, 'UserStepFunctionStack', {
      environmentName: props.environmentName,
      userPool: cognitoStack.userPool,
      dynamoTable: databaseStack.table,
      webhookDomain: props.webhookDomain,
      hostedZone: hostedZone,
      certificate: domainCert,
      eventbriteApiKeySecretArn: props.eventbriteApiKeySecretArn,
      algoliaApiKeySecretArn: props.algoliaApiKeySecretArn,
      algoliaAppIdSecretArn: props.algoliaAppIdSecretArn,
      twilioMessageSender: lambdaStack.twilioMessageSender,
    });

    const checkinQueues = new CheckinQueues(this, 'CheckinQueues', {
      environmentName: props.environmentName,
    });

    this.mainCheckinQueue = checkinQueues.mainQueue;
    this.secondaryCheckinQueue = checkinQueues.secondaryQueue;

    // Expose API URL and Key
    this.apiUrl = apiStack.api.graphqlUrl;
    this.apiKey = apiStack.api.apiKey || '';
    // this.authApiUrl = authApiStack.api.url;

    // Expose Cognito information
    this.userPoolId = cognitoStack.userPool.userPoolId;
    this.userPoolClientId = cognitoStack.userPoolClient.userPoolClientId;
    this.identityPoolId = cognitoStack.identityPool.ref;

    // Output values
    new cdk.CfnOutput(this, 'ApiUrl', {
      value: this.apiUrl,
      description: 'GraphQL API URL',
    });

    new cdk.CfnOutput(this, 'AuthApiUrl', {
      value: this.authApiUrl,
      description: 'Authentication REST API URL',
    });

    new cdk.CfnOutput(this, 'UserPoolId', {
      value: this.userPoolId,
      description: 'Cognito User Pool ID',
    });

    new cdk.CfnOutput(this, 'UserPoolClientId', {
      value: this.userPoolClientId,
      description: 'Cognito User Pool Client ID',
    });

    new cdk.CfnOutput(this, 'IdentityPoolId', {
      value: this.identityPoolId,
      description: 'Cognito Identity Pool ID',
    });

    new cdk.CfnOutput(this, 'RumAppMonitorId', {
      value: rumApp.attrId,
      description: 'CloudWatch RUM App Monitor ID',
    });

    new cdk.CfnOutput(this, 'RumAppRegion', {
      value: cdk.Stack.of(this).region,
      description: 'CloudWatch RUM App Monitor Region',
    });

    new cdk.CfnOutput(this, 'GuestRoleArn', {
      value: cognitoStack.unauthenticatedRole.roleArn,
      description: 'Cognito Guest Role ARN',
    });

    new cdk.CfnOutput(this, 'UserCreationQueueUrl', {
      value: this.userCreationQueue.queueUrl,
      description: 'URL of the User Creation SQS Queue',
    });

    new cdk.CfnOutput(this, 'MainCheckinQueueUrl', {
      value: this.mainCheckinQueue.queueUrl,
      description: 'URL of the Main Check-in FIFO Queue',
    });

    new cdk.CfnOutput(this, 'SecondaryCheckinQueueUrl', {
      value: this.secondaryCheckinQueue.queueUrl,
      description: 'URL of the Secondary Check-in FIFO Queue',
    });
  }
}<|MERGE_RESOLUTION|>--- conflicted
+++ resolved
@@ -3,21 +3,15 @@
 import { DatabaseStack } from './stacks/database';
 import { ApiStack } from './stacks/api';
 import { LambdaStack } from './stacks/lambda';
-<<<<<<< HEAD
+import { AuthApiStack } from './stacks/auth-api';
 import { AgendaFetcherStack } from './stacks/agenda-fetcher';
-=======
-import { AuthApiStack } from './stacks/auth-api';
->>>>>>> 9630e6e3
 import * as certificatemanager from 'aws-cdk-lib/aws-certificatemanager';
 import * as route53 from 'aws-cdk-lib/aws-route53';
 import { CognitoStack } from './stacks/cognito';
 import * as rum from 'aws-cdk-lib/aws-rum';
 import * as sqs from 'aws-cdk-lib/aws-sqs';
-<<<<<<< HEAD
+import * as kms from 'aws-cdk-lib/aws-kms';
 import * as s3 from 'aws-cdk-lib/aws-s3'
-=======
-import * as kms from 'aws-cdk-lib/aws-kms';
->>>>>>> 9630e6e3
 import { UserStepFunctionStack } from './stacks/user-step-function';
 import { CheckinQueues } from './stacks/checkin-queues';
 
@@ -66,7 +60,6 @@
       environmentName: props.environmentName,
     });
 
-<<<<<<< HEAD
     const sessionsBucket = new s3.Bucket(this, 'AgendaBucket', {
       bucketName: `${props.environmentName.toLowerCase()}-agenda-json`,
       removalPolicy: cdk.RemovalPolicy.DESTROY,        // for dev/test
@@ -74,16 +67,10 @@
       encryption: s3.BucketEncryption.S3_MANAGED,
     });
 
-    const lambdaStack = new LambdaStack(this, 'LambdaStack', {
-      environmentName: props.environmentName,
-      table: databaseStack.table,
-      sessionsBucket
-=======
     // Create KMS key for encryption
     const encryptionKey = new kms.Key(this, 'EncryptionKey', {
       description: `Encryption key for magic link tokens - ${props.environmentName}`,
       enableKeyRotation: true,
->>>>>>> 9630e6e3
     });
 
     // Create Cognito Stack for authentication first
@@ -101,6 +88,7 @@
     const lambdaStack = new LambdaStack(this, 'LambdaStack', {
       environmentName: props.environmentName,
       table: databaseStack.table,
+      sessionsBucket,
       userPool: cognitoStack.userPool,
       baseUrl: props.appDomain,
       sesFromAddress: 'noreply@awscommunity.mx',
@@ -118,7 +106,6 @@
       userPool: cognitoStack.userPool,
     });
 
-<<<<<<< HEAD
     new AgendaFetcherStack(this, 'AgendaFetcherStack', {
       environmentName: props.environmentName,
       table: databaseStack.table,
@@ -126,7 +113,6 @@
       sessionsBucket
     });
 
-=======
     // Create Authentication API Stack
     const authApiStack = new AuthApiStack(this, 'AuthApiStack', {
       shortIdAuthFunction: lambdaStack.shortIdAuthFunction,
@@ -146,7 +132,6 @@
         ? `https://${props.authApiDomain}`
         : authApiStack.api.url;
 
->>>>>>> 9630e6e3
     // Add permissions for authenticated users to access API operations
     cognitoStack.authenticatedRole.addToPolicy(
       new cdk.aws_iam.PolicyStatement({
