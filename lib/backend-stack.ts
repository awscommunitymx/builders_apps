import * as cdk from 'aws-cdk-lib';
import { Construct } from 'constructs';
import { DatabaseStack } from './stacks/database';
import { ApiStack } from './stacks/api';
import { LambdaStack } from './stacks/lambda';
<<<<<<< HEAD
import { AgendaFetcherStack } from './stacks/agenda-fetcher';
=======
import { AuthApiStack } from './stacks/auth-api';
>>>>>>> 39e41675
import * as certificatemanager from 'aws-cdk-lib/aws-certificatemanager';
import * as route53 from 'aws-cdk-lib/aws-route53';
import { CognitoStack } from './stacks/cognito';
import * as rum from 'aws-cdk-lib/aws-rum';
import * as sqs from 'aws-cdk-lib/aws-sqs';
<<<<<<< HEAD
import * as s3 from 'aws-cdk-lib/aws-s3'
=======
import * as kms from 'aws-cdk-lib/aws-kms';
>>>>>>> 39e41675
import { UserStepFunctionStack } from './stacks/user-step-function';
import { CheckinQueues } from './stacks/checkin-queues';

export interface AppStackProps extends cdk.StackProps {
  environmentName: string;
  certificateArn: string;
  hostedZoneId: string;
  hostedZoneName: string;
  domainName: string;
  appDomain: string;
  authDomain: string;
  authApiDomain: string;
  webhookDomain: string;
  eventbriteApiKeySecretArn: string;
  algoliaApiKeySecretArn: string;
  algoliaAppIdSecretArn: string;
  frontendDomain: string;
}

export class BackendStack extends cdk.Stack {
  public readonly apiUrl: string;
  public readonly apiKey: string;
  public readonly authApiUrl: string;
  public readonly userPoolId: string;
  public readonly userPoolClientId: string;
  public readonly identityPoolId: string;
  public readonly userCreationQueue: sqs.Queue;
  public readonly mainCheckinQueue: sqs.Queue;
  public readonly secondaryCheckinQueue: sqs.Queue;

  constructor(scope: Construct, id: string, props: AppStackProps) {
    super(scope, id, props);

    const domainCert = certificatemanager.Certificate.fromCertificateArn(
      this,
      'domainCert',
      props.certificateArn
    );

    const hostedZone = route53.HostedZone.fromHostedZoneAttributes(this, 'HostedZone', {
      hostedZoneId: props.hostedZoneId,
      zoneName: props.hostedZoneName,
    });

    const databaseStack = new DatabaseStack(this, 'DatabaseStack', {
      environmentName: props.environmentName,
    });

<<<<<<< HEAD
    const sessionsBucket = new s3.Bucket(this, 'AgendaBucket', {
      bucketName: `${props.environmentName.toLowerCase()}-agenda-json`,
      removalPolicy: cdk.RemovalPolicy.DESTROY,        // for dev/test
      autoDeleteObjects: true,                        // for dev/test
      encryption: s3.BucketEncryption.S3_MANAGED,
    });

    const lambdaStack = new LambdaStack(this, 'LambdaStack', {
      environmentName: props.environmentName,
      table: databaseStack.table,
      sessionsBucket
=======
    // Create KMS key for encryption
    const encryptionKey = new kms.Key(this, 'EncryptionKey', {
      description: `Encryption key for magic link tokens - ${props.environmentName}`,
      enableKeyRotation: true,
>>>>>>> 39e41675
    });

    // Create Cognito Stack for authentication first
    const cognitoStack = new CognitoStack(this, 'CognitoStack', {
      environmentName: props.environmentName,
      appDomain: props.appDomain,
      authDomain: props.authDomain,
      certificate: domainCert,
      hostedZone: hostedZone,
      groups: [
        'Attendees',
        'Sponsors',
        'CheckInVolunteerMain1',
        'CheckInVolunteerMain2',
        'CheckInVolunteerMain3',
        'CheckInVolunteerMain4',
        'CheckInVolunteerSecondary',
      ],
      table: databaseStack.table,
      kmsKey: encryptionKey,
    });

    const checkinQueues = new CheckinQueues(this, 'CheckinQueues', {
      environmentName: props.environmentName,
    });

    const lambdaStack = new LambdaStack(this, 'LambdaStack', {
      environmentName: props.environmentName,
      table: databaseStack.table,
      userPool: cognitoStack.userPool,
      baseUrl: props.appDomain,
      sesFromAddress: 'noreply@awscommunity.mx',
      kmsKey: encryptionKey,
      frontendDomain: props.frontendDomain,
      labelPrinterQueue: checkinQueues.mainQueue,
      secondaryQueue: checkinQueues.secondaryQueue,
    });

    const apiStack = new ApiStack(this, 'ApiStack', {
      environmentName: props.environmentName,
      table: databaseStack.table,
      graphQLResolver: lambdaStack.graphQLResolver,
      certificate: domainCert,
      hostedZone: hostedZone,
      domainName: props.domainName,
      userPool: cognitoStack.userPool,
    });

<<<<<<< HEAD
    new AgendaFetcherStack(this, 'AgendaFetcherStack', {
      environmentName: props.environmentName,
      table: databaseStack.table,
      graphqlApi: apiStack.api,
      sessionsBucket
    });

=======
    // Create Authentication API Stack
    const authApiStack = new AuthApiStack(this, 'AuthApiStack', {
      shortIdAuthFunction: lambdaStack.shortIdAuthFunction,
      sessionPostFunction: lambdaStack.sessionPostFunction,
      sessionDeleteFunction: lambdaStack.sessionDeleteFunction,
      sessionListFunction: lambdaStack.sessionListFunction,
      getUserByShortIdFunction: lambdaStack.getUserByShortIdFunction,
      userTable: databaseStack.table,
      userPool: cognitoStack.userPool,
      certificate: domainCert,
      hostedZone: hostedZone,
      domainName: props.authApiDomain,
      frontendDomain: props.frontendDomain,
    });

    this.authApiUrl =
      props.authApiDomain && domainCert && hostedZone
        ? `https://${props.authApiDomain}`
        : authApiStack.api.url;

>>>>>>> 39e41675
    // Add permissions for authenticated users to access API operations
    cognitoStack.authenticatedRole.addToPolicy(
      new cdk.aws_iam.PolicyStatement({
        effect: cdk.aws_iam.Effect.ALLOW,
        actions: ['appsync:GraphQL'],
        resources: [`${apiStack.api.arn}/types/Query/*`, `${apiStack.api.arn}/types/Mutation/*`, `${apiStack.api.arn}/types/Subscription/*`],
      })
    );

    const rumApp = new rum.CfnAppMonitor(this, 'RumAppMonitor', {
      name: `profiles-rum-${props.environmentName}`,
      domainList: [props.appDomain, 'localhost'],
      appMonitorConfiguration: {
        allowCookies: true,
        enableXRay: true,
        sessionSampleRate: 1,
        telemetries: ['errors', 'performance', 'http'],
        guestRoleArn: cognitoStack.unauthenticatedRole.roleArn,
        identityPoolId: cognitoStack.identityPool.ref,
      },
    });

    cognitoStack.unauthenticatedRole.addToPolicy(
      new cdk.aws_iam.PolicyStatement({
        effect: cdk.aws_iam.Effect.ALLOW,
        actions: ['rum:PutRumEvents'],
        resources: [
          cdk.Arn.format({
            service: 'rum',
            resource: 'appmonitor',
            resourceName: `${rumApp.name}`,
            region: cdk.Stack.of(this).region,
            account: cdk.Stack.of(this).account,
            partition: cdk.Aws.PARTITION,
          }),
        ],
      })
    );

    this.userCreationQueue = new sqs.Queue(this, 'UserCreationQueue', {
      queueName: `user-creation-queue-${props.environmentName}`,
      visibilityTimeout: cdk.Duration.minutes(30),
      retentionPeriod: cdk.Duration.days(1),
      deadLetterQueue: {
        queue: new sqs.Queue(this, 'UserCreationDLQ', {
          queueName: `user-creation-dlq-${props.environmentName}`,
          visibilityTimeout: cdk.Duration.minutes(30),
          retentionPeriod: cdk.Duration.days(1),
        }),
        maxReceiveCount: 3,
      },
    });

    new UserStepFunctionStack(this, 'UserStepFunctionStack', {
      environmentName: props.environmentName,
      userPool: cognitoStack.userPool,
      dynamoTable: databaseStack.table,
      webhookDomain: props.webhookDomain,
      hostedZone: hostedZone,
      certificate: domainCert,
      eventbriteApiKeySecretArn: props.eventbriteApiKeySecretArn,
      algoliaApiKeySecretArn: props.algoliaApiKeySecretArn,
      algoliaAppIdSecretArn: props.algoliaAppIdSecretArn,
      twilioMessageSender: lambdaStack.twilioMessageSender,
    });

    this.mainCheckinQueue = checkinQueues.mainQueue;
    this.secondaryCheckinQueue = checkinQueues.secondaryQueue;

    // Expose API URL and Key
    this.apiUrl = apiStack.api.graphqlUrl;
    this.apiKey = apiStack.api.apiKey || '';
    // this.authApiUrl = authApiStack.api.url;

    // Expose Cognito information
    this.userPoolId = cognitoStack.userPool.userPoolId;
    this.userPoolClientId = cognitoStack.userPoolClient.userPoolClientId;
    this.identityPoolId = cognitoStack.identityPool.ref;

    // Output values
    new cdk.CfnOutput(this, 'ApiUrl', {
      value: this.apiUrl,
      description: 'GraphQL API URL',
    });

    new cdk.CfnOutput(this, 'AuthApiUrl', {
      value: this.authApiUrl,
      description: 'Authentication REST API URL',
    });

    new cdk.CfnOutput(this, 'UserPoolId', {
      value: this.userPoolId,
      description: 'Cognito User Pool ID',
    });

    new cdk.CfnOutput(this, 'UserPoolClientId', {
      value: this.userPoolClientId,
      description: 'Cognito User Pool Client ID',
    });

    new cdk.CfnOutput(this, 'IdentityPoolId', {
      value: this.identityPoolId,
      description: 'Cognito Identity Pool ID',
    });

    new cdk.CfnOutput(this, 'RumAppMonitorId', {
      value: rumApp.attrId,
      description: 'CloudWatch RUM App Monitor ID',
    });

    new cdk.CfnOutput(this, 'RumAppRegion', {
      value: cdk.Stack.of(this).region,
      description: 'CloudWatch RUM App Monitor Region',
    });

    new cdk.CfnOutput(this, 'GuestRoleArn', {
      value: cognitoStack.unauthenticatedRole.roleArn,
      description: 'Cognito Guest Role ARN',
    });

    new cdk.CfnOutput(this, 'UserCreationQueueUrl', {
      value: this.userCreationQueue.queueUrl,
      description: 'URL of the User Creation SQS Queue',
    });

    new cdk.CfnOutput(this, 'MainCheckinQueueUrl', {
      value: this.mainCheckinQueue.queueUrl,
      description: 'URL of the Main Check-in FIFO Queue',
    });

    new cdk.CfnOutput(this, 'SecondaryCheckinQueueUrl', {
      value: this.secondaryCheckinQueue.queueUrl,
      description: 'URL of the Secondary Check-in FIFO Queue',
    });
  }
}<|MERGE_RESOLUTION|>--- conflicted
+++ resolved
@@ -3,21 +3,15 @@
 import { DatabaseStack } from './stacks/database';
 import { ApiStack } from './stacks/api';
 import { LambdaStack } from './stacks/lambda';
-<<<<<<< HEAD
 import { AgendaFetcherStack } from './stacks/agenda-fetcher';
-=======
 import { AuthApiStack } from './stacks/auth-api';
->>>>>>> 39e41675
 import * as certificatemanager from 'aws-cdk-lib/aws-certificatemanager';
 import * as route53 from 'aws-cdk-lib/aws-route53';
 import { CognitoStack } from './stacks/cognito';
 import * as rum from 'aws-cdk-lib/aws-rum';
 import * as sqs from 'aws-cdk-lib/aws-sqs';
-<<<<<<< HEAD
 import * as s3 from 'aws-cdk-lib/aws-s3'
-=======
 import * as kms from 'aws-cdk-lib/aws-kms';
->>>>>>> 39e41675
 import { UserStepFunctionStack } from './stacks/user-step-function';
 import { CheckinQueues } from './stacks/checkin-queues';
 
@@ -66,7 +60,6 @@
       environmentName: props.environmentName,
     });
 
-<<<<<<< HEAD
     const sessionsBucket = new s3.Bucket(this, 'AgendaBucket', {
       bucketName: `${props.environmentName.toLowerCase()}-agenda-json`,
       removalPolicy: cdk.RemovalPolicy.DESTROY,        // for dev/test
@@ -74,16 +67,10 @@
       encryption: s3.BucketEncryption.S3_MANAGED,
     });
 
-    const lambdaStack = new LambdaStack(this, 'LambdaStack', {
-      environmentName: props.environmentName,
-      table: databaseStack.table,
-      sessionsBucket
-=======
     // Create KMS key for encryption
     const encryptionKey = new kms.Key(this, 'EncryptionKey', {
       description: `Encryption key for magic link tokens - ${props.environmentName}`,
       enableKeyRotation: true,
->>>>>>> 39e41675
     });
 
     // Create Cognito Stack for authentication first
@@ -113,6 +100,7 @@
     const lambdaStack = new LambdaStack(this, 'LambdaStack', {
       environmentName: props.environmentName,
       table: databaseStack.table,
+      sessionsBucket,
       userPool: cognitoStack.userPool,
       baseUrl: props.appDomain,
       sesFromAddress: 'noreply@awscommunity.mx',
@@ -132,7 +120,6 @@
       userPool: cognitoStack.userPool,
     });
 
-<<<<<<< HEAD
     new AgendaFetcherStack(this, 'AgendaFetcherStack', {
       environmentName: props.environmentName,
       table: databaseStack.table,
@@ -140,7 +127,6 @@
       sessionsBucket
     });
 
-=======
     // Create Authentication API Stack
     const authApiStack = new AuthApiStack(this, 'AuthApiStack', {
       shortIdAuthFunction: lambdaStack.shortIdAuthFunction,
@@ -161,7 +147,7 @@
         ? `https://${props.authApiDomain}`
         : authApiStack.api.url;
 
->>>>>>> 39e41675
+
     // Add permissions for authenticated users to access API operations
     cognitoStack.authenticatedRole.addToPolicy(
       new cdk.aws_iam.PolicyStatement({
