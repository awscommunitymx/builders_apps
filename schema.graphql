type User {
  user_id: ID!
  name: String!
  company: String
  job_title: String
  cell_phone: String
  share_phone: Boolean
  email: String
  share_email: Boolean
  pin: Int
  initialized: Boolean
  short_id: String
}

type SponsorUser {
  user_id: ID!
  name: String!
  company: String
  job_title: String
  cell_phone: String
  email: String
  short_id: String
  message: String
  last_visit: String
}

type ProfileAccess {
  PK: String!
  SK: String!
  timestamp: String!
}

type SponsorDashboard {
  sponsor_name: String!
  visits: [SponsorUser!]!
  total_visits: Int!
}

type Query {
  getMyProfile: User
<<<<<<< HEAD
  getAgenda: AgendaData
  getRoomAgenda(location: String!): RoomAgendaData
  getAgendaHash: String!
  getRoomAgendaHash(location: String!): String!
=======
  getSponsorVisit(short_id: ID!): SponsorUser
  getSponsorDashboard: SponsorDashboard!
>>>>>>> 9630e6e3
}

input UpdateUserInput {
  company: String
  role: String
  pin: Int
  share_email: Boolean
  share_phone: Boolean
}

<<<<<<< HEAD
input AgendaDataInput {
  sessions: [SessionInput!]!
}

type AgendaData 
@aws_api_key
@aws_cognito_user_pools
{
  sessions: [Session!]!
=======
input RegisterSponsorVisitInput {
  short_id: ID!
  message: String
}

mutation UpdateUser($input: UpdateUserInput!) {
  updateUser(input: $input) {
    user_id
    short_id
    first_name
    last_name
    company
    role
    pin
  }
}

type Mutation {
  viewProfile(id: String!, pin: String!): User
  updateUser(input: UpdateUserInput!): User
  registerSponsorVisit(input: RegisterSponsorVisitInput!): SponsorUser
}

schema {
  query: Query
  mutation: Mutation
>>>>>>> 9630e6e3
}

type RoomAgendaData 
@aws_api_key
@aws_cognito_user_pools
{
  location: String!
  sessions: [Session!]!
}

input SessionInput {
  id: ID!
  name: String
  description: String
  extendedDescription: String
  speakers: [SpeakerInput]
  time: String!
  dateStart: String!
  dateEnd: String!
  duration: Int
  location: String
  nationality: String
  level: String
  language: String
  category: String
  capacity: Int
  status: String
  liveUrl: String
  recordingUrl: String
}

type Session 
@aws_api_key
@aws_cognito_user_pools
{
  id: ID!
  name: String
  description: String
  extendedDescription: String
  speakers: [Speaker]
  time: String!
  dateStart: String!
  dateEnd: String!
  duration: Int
  location: String
  nationality: String
  level: String
  language: String
  category: String
  capacity: Int
  status: String
  liveUrl: String
  recordingUrl: String
}

input SpeakerInput {
  id: ID
  name: String!
  avatarUrl: String
  company: String
  bio: String
  nationality: String
  socialMedia: SocialMediaInput
}

type Speaker 
@aws_api_key
@aws_cognito_user_pools
{
  id: ID
  name: String!
  avatarUrl: String
  company: String
  bio: String
  nationality: String
  socialMedia: SocialMedia
}

type SocialMedia 
@aws_api_key
@aws_cognito_user_pools
{
  twitter: String
  linkedin: String
  company: String
}

input SocialMediaInput {
  twitter: String
  linkedin: String
  company: String
}

type Subscription {
  onAgendaUpdate: AgendaData
    @aws_subscribe(mutations: ["updateAgenda"])
  onRoomAgendaUpdate(location: String!): RoomAgendaData 
    @aws_subscribe(mutations: ["updateRoomAgenda"])
}

type Mutation {
  viewProfile(id: String!, pin: String!): User
  updateUser(input: UpdateUserInput!): User
  updateAgenda(sessions: AgendaDataInput!): AgendaData 
    @aws_api_key
  updateRoomAgenda(location: String!, sessions: AgendaDataInput!): RoomAgendaData 
    @aws_api_key
}

schema {
  query: Query
  mutation: Mutation
  subscription: Subscription
}<|MERGE_RESOLUTION|>--- conflicted
+++ resolved
@@ -38,15 +38,12 @@
 
 type Query {
   getMyProfile: User
-<<<<<<< HEAD
   getAgenda: AgendaData
   getRoomAgenda(location: String!): RoomAgendaData
   getAgendaHash: String!
   getRoomAgendaHash(location: String!): String!
-=======
   getSponsorVisit(short_id: ID!): SponsorUser
   getSponsorDashboard: SponsorDashboard!
->>>>>>> 9630e6e3
 }
 
 input UpdateUserInput {
@@ -57,7 +54,6 @@
   share_phone: Boolean
 }
 
-<<<<<<< HEAD
 input AgendaDataInput {
   sessions: [SessionInput!]!
 }
@@ -67,34 +63,6 @@
 @aws_cognito_user_pools
 {
   sessions: [Session!]!
-=======
-input RegisterSponsorVisitInput {
-  short_id: ID!
-  message: String
-}
-
-mutation UpdateUser($input: UpdateUserInput!) {
-  updateUser(input: $input) {
-    user_id
-    short_id
-    first_name
-    last_name
-    company
-    role
-    pin
-  }
-}
-
-type Mutation {
-  viewProfile(id: String!, pin: String!): User
-  updateUser(input: UpdateUserInput!): User
-  registerSponsorVisit(input: RegisterSponsorVisitInput!): SponsorUser
-}
-
-schema {
-  query: Query
-  mutation: Mutation
->>>>>>> 9630e6e3
 }
 
 type RoomAgendaData 
@@ -186,26 +154,4 @@
   twitter: String
   linkedin: String
   company: String
-}
-
-type Subscription {
-  onAgendaUpdate: AgendaData
-    @aws_subscribe(mutations: ["updateAgenda"])
-  onRoomAgendaUpdate(location: String!): RoomAgendaData 
-    @aws_subscribe(mutations: ["updateRoomAgenda"])
-}
-
-type Mutation {
-  viewProfile(id: String!, pin: String!): User
-  updateUser(input: UpdateUserInput!): User
-  updateAgenda(sessions: AgendaDataInput!): AgendaData 
-    @aws_api_key
-  updateRoomAgenda(location: String!, sessions: AgendaDataInput!): RoomAgendaData 
-    @aws_api_key
-}
-
-schema {
-  query: Query
-  mutation: Mutation
-  subscription: Subscription
 }